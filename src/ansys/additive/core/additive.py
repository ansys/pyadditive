--- conflicted
+++ resolved
@@ -53,8 +53,8 @@
     IProgressHandler,
 )
 from ansys.additive.core.server_connection import DEFAULT_PRODUCT_VERSION, ServerConnection
+from ansys.additive.core.simulation import SimulationError
 from ansys.additive.core.simulation_requests import _create_request
-from ansys.additive.core.simulation import SimulationError
 from ansys.additive.core.simulation_task import SimulationTask
 from ansys.additive.core.simulation_task_manager import SimulationTaskManager
 from ansys.additive.core.single_bead import SingleBeadInput, SingleBeadSummary
@@ -305,7 +305,7 @@
         for summ in summaries:
             if isinstance(summ, SimulationError):
                 LOG.error(f"\nError: {summ.message}")
-  
+
         return summaries
 
     def simulate_async(
@@ -319,7 +319,7 @@
             | list
         ),
         progress_handler: IProgressHandler | None = None,
-    ) -> (SimulationTask | SimulationTaskManager):
+    ) -> SimulationTask | SimulationTaskManager:
         """Execute additive simulations asynchronously. This method does not block while the
         simulations are running on the server. This class stores handles of type
         google.longrunning.Operation to the remote tasks that can be used to communicate with
@@ -375,7 +375,7 @@
             | Microstructure3DInput
         ),
         server: ServerConnection,
-        progress_handler: IProgressHandler | None = None
+        progress_handler: IProgressHandler | None = None,
     ) -> SimulationTask:
         """Execute a single simulation.
 
@@ -406,14 +406,18 @@
             request = _create_request(simulation_input, server, progress_handler)
             # server has available job slots, so kick off a simulation
             long_running_op = server.simulation_stub.Simulate(request)
-            simulation_task = SimulationTask(server, long_running_op, simulation_input, self._user_data_path)
+            simulation_task = SimulationTask(
+                server, long_running_op, simulation_input, self._user_data_path
+            )
 
         except Exception as e:
             metadata = OperationMetadata(simulation_id=simulation_input.id, message=str(e))
             errored_op = Operation(name=simulation_input.id, done=True)
             errored_op.metadata.Pack(metadata)
-            simulation_task = SimulationTask(server, errored_op, simulation_input, self._user_data_path)
-        
+            simulation_task = SimulationTask(
+                server, errored_op, simulation_input, self._user_data_path
+            )
+
         return simulation_task
 
     def materials_list(self) -> list[str]:
@@ -600,18 +604,18 @@
 
     def _check_for_duplicate_id(self, inputs):
         if not isinstance(inputs, list):
-            # An individual input, not a list
-            if inputs.id == "":
-                inputs.id = misc.short_uuid()
-            if any([x for x in self._simulation_inputs if x.id == inputs.id]):
-                raise ValueError(f'Duplicate simulation ID "{i.id}" in input list')
+            return
+        ids = []
+        for input in inputs:
+            if input.id in ids:
+                raise ValueError(f'Duplicate simulation ID "{input.id}" in input list')
+            ids.append(input.id)
 
             self._simulation_inputs.append(inputs)
             return
 
         # list of inputs
         ids = []
-<<<<<<< HEAD
         for i in inputs:
             if not i.id:
                 # give input an id if none given
@@ -623,14 +627,4 @@
                 )
             if any([x for x in ids if x == i.id]):
                 raise ValueError(f'Duplicate simulation ID "{i.id}" in input list')
-            ids.append(i.id)
-=======
-        for input in inputs:
-            if input.id in ids:
-                raise ValueError(f'Duplicate simulation ID "{input.id}" in input list')
-            ids.append(input.id)
-
-    def _check_if_thermal_history_is_present(self, response) -> bool:
-        """Check if thermal history output is present in the response."""
-        return response.melt_pool.thermal_history_vtk_zip != str()
->>>>>>> 6110f9db
+            ids.append(i.id)