--- conflicted
+++ resolved
@@ -59,15 +59,9 @@
     auto-scaling is used. The ``Additive`` client connects to the service via a
     single connection. However, for atypical environments or when running on localhost,
     the ``Additive`` client can perform crude load balancing by connecting to multiple
-<<<<<<< HEAD
-    servers and distributing simulations across them. The ``server_connections``,
-    ``nsims_per_server``, and ``nservers`` parameters can be used to control the
-    number of servers to connect to and the number of simulations to execute on each
-=======
     servers and distributing simulations across them. You can use the ``server_connections``,
     ``nservers``, and ``nsims_per_server` parameters to control the
     number of servers to connect to and the number of simulations to run on each
->>>>>>> 7de9b750
     server.
 
     Parameters
@@ -82,17 +76,6 @@
     port: int, default: 50052
         Port number to use when connecting to the server.
     nsims_per_server: int, default: 1
-<<<<<<< HEAD
-        Number of simultaneous simulations to execute on each server. Each simulation
-        requires a license checkout. If a license is not available, the simulation will
-        fail.
-    nservers: int, default: 1
-        Number of Additive servers to start and connect to. This parameter is only
-        applicable in `PyPIM`_ enabled cloud environments and on localhost. For
-        this to work on localhost, the Additive portion of the Ansys Structures
-        package must be installed. This parameter is ignored if the ``server_connections``,
-        or ``host`` parameter is other than ``None``.
-=======
         Number of simultaneous simulations to run on each server. Each simulation
         requires a license checkout. If a license is not available, the simulation
         fails.
@@ -102,17 +85,12 @@
         this to work on localhost, the Additive portion of the Ansys Structures
         package must be installed. This parameter is ignored if the ``server_connections``
         parameter or ``host`` parameter is other than ``None``.
->>>>>>> 7de9b750
     product_version: str
         Version of the Ansys product installation in the form ``"YYR"``, where ``YY``
         is the two-digit year and ``R`` is the release number. For example, the release
         2024 R1 would be specified as ``241``. This parameter is only applicable in
-<<<<<<< HEAD
-        `PyPIM`_ enabled cloud environments and on localhost.
-=======
         `PyPIM`_-enabled cloud environments and on localhost. Using an empty string
         or ``None`` uses the default product version.
->>>>>>> 7de9b750
     log_level: str, default: "INFO"
         Minimum severity level of messages to log.
     log_file: str, default: ""
@@ -120,37 +98,21 @@
 
     Examples
     --------
-<<<<<<< HEAD
-    Connecting to a list of servers. Multiple connections to the same host are permitted.
+    Connect to a list of servers. Multiple connections to the same host are permitted.
 
     >>> additive = Additive(server_connections=["localhost:50052", "localhost:50052", "myserver:50052"])
 
-    Connecting to a single server using the host name and port number.
-=======
-    Connect to a list of servers. Multiple connections to the same host are permitted.
-
-    >>> additive = Additive(server_connections=["localhost:50052", "localhost:50052", "myserver:50052"])
-
     Connect to a single server using the host name and port number.
->>>>>>> 7de9b750
 
     >>> additive = Additive(host="additive.ansys.com", port=12345)
 
     Start and connect to two servers on localhost or in a
-<<<<<<< HEAD
-    `PyPIM`_ enabled cloud environment. Allow each server to run two
-=======
     `PyPIM`_-enabled cloud environment. Allow each server to run two
->>>>>>> 7de9b750
     simultaneous simulations.
 
     >>> additive = Additive(nsims_per_server=2, nservers=2)
 
-<<<<<<< HEAD
-    Start a single server on localhost or in a `PyPIM`_ enabled cloud environment.
-=======
     Start a single server on localhost or in a `PyPIM`_-enabled cloud environment.
->>>>>>> 7de9b750
     Use version 2024 R1 of the Ansys product installation.
 
     >>> additive = Additive(product_version="241")
@@ -240,35 +202,21 @@
 
     @property
     def nsims_per_server(self) -> int:
-<<<<<<< HEAD
-        """Number of simultaneous simulations to execute on each server."""
-=======
         """Number of simultaneous simulations to run on each server."""
->>>>>>> 7de9b750
         return self._nsims_per_server
 
     @nsims_per_server.setter
     def nsims_per_server(self, value: int) -> None:
-<<<<<<< HEAD
-        """Set the number of simultaneous simulations to execute on each server."""
-        if value < 1:
-            raise ValueError("Number of simulations per server must be greater than zero")
-=======
         """Set the number of simultaneous simulations to run on each server."""
         if value < 1:
             raise ValueError("Number of simulations per server must be greater than zero.")
->>>>>>> 7de9b750
         self._nsims_per_server = value
 
     def about(self) -> None:
         """Print information about the client and server."""
         print(f"Client {__version__}, API version: {api_version}")
         if self._servers is None:
-<<<<<<< HEAD
-            print("Not connected to a server")
-=======
             print("Client is not connected to a server.")
->>>>>>> 7de9b750
             return
         else:
             for server in self._servers:
