--- conflicted
+++ resolved
@@ -20,9 +20,7 @@
 # OUT OF OR IN CONNECTION WITH THE SOFTWARE OR THE USE OR OTHER DEALINGS IN THE
 # SOFTWARE.
 
-import hashlib
 import logging
-import os
 import pathlib
 from unittest.mock import ANY, MagicMock, Mock, call, create_autospec, patch
 
@@ -46,11 +44,7 @@
     TuneMaterialResponse,
 )
 from ansys.api.additive.v0.additive_operations_pb2 import OperationMetadata
-from ansys.api.additive.v0.additive_simulation_pb2 import (
-    SimulationResponse,
-    UploadFileRequest,
-    UploadFileResponse
-)
+from ansys.api.additive.v0.additive_simulation_pb2 import SimulationResponse, UploadFileResponse
 from google.longrunning.operations_pb2 import ListOperationsResponse, Operation
 import grpc
 import pytest
@@ -75,7 +69,6 @@
 from ansys.additive.core.server_connection import DEFAULT_PRODUCT_VERSION, ServerConnection
 import ansys.additive.core.server_connection.server_connection
 import ansys.additive.core.simulation_task
-from ansys.additive.core.progress_handler import DefaultSingleSimulationProgressHandler
 
 from . import test_utils
 
@@ -514,7 +507,12 @@
         (PorosityInput(), PorosityResult()),
         (MicrostructureInput(), MicrostructureResult()),
         (Microstructure3DInput(), Microstructure3DResult()),
-        (ThermalHistoryInput(geometry=StlFile(test_utils.get_test_file_path("5x5x1_0x_0y_0z.stl"))), ThermalHistoryResult()),
+        (
+            ThermalHistoryInput(
+                geometry=StlFile(test_utils.get_test_file_path("5x5x1_0x_0y_0z.stl"))
+            ),
+            ThermalHistoryResult(),
+        ),
     ],
 )
 @patch("ansys.additive.core.additive.ServerConnection")
@@ -555,15 +553,20 @@
     mock_connection_with_stub.channel_str = server_channel_str
     mock_connection.return_value = mock_connection_with_stub
 
-    additive = Additive(server_connections=[mock_connection_with_stub],enable_beta_features=True, nsims_per_server=2)
-
-    task = SimulationTask(server_connections=[mock_connection_with_stub], user_data_path="path", nsims_per_server=2)
+    additive = Additive(
+        server_connections=[mock_connection_with_stub],
+        enable_beta_features=True,
+        nsims_per_server=2,
+    )
+
+    task = SimulationTask(
+        server_connections=[mock_connection_with_stub], user_data_path="path", nsims_per_server=2
+    )
 
     # act
     additive._simulate(
-        simulation_task=task,
-        simulation_input=sim_input,
-        server=mock_connection_with_stub)
+        simulation_task=task, simulation_input=sim_input, server=mock_connection_with_stub
+    )
 
     # assert
     assert len(task._long_running_ops) == 1
@@ -631,7 +634,11 @@
     mock_connection_with_stub.channel_str = "1.1.1.1"
     sim_input.material = test_utils.get_test_material()
     additive = Additive(enable_beta_features=True)
-    task = SimulationTask(server_connections=[mock_connection_with_stub], user_data_path="path", nsims_per_server=additive.nsims_per_server)
+    task = SimulationTask(
+        server_connections=[mock_connection_with_stub],
+        user_data_path="path",
+        nsims_per_server=additive.nsims_per_server,
+    )
 
     # act
     additive._simulate(task, sim_input, mock_connection_with_stub)
@@ -659,7 +666,11 @@
     # make metadata have different values than progress message to
     # allow testing of each field
     metadata = OperationMetadata(
-        simulation_id="diff_id", context="server", message=error_msg, percent_complete=60, state=ProgressMsgState.PROGRESS_STATE_ERROR
+        simulation_id="diff_id",
+        context="server",
+        message=error_msg,
+        percent_complete=60,
+        state=ProgressMsgState.PROGRESS_STATE_ERROR,
     )
     errored_operation = Operation(name="diff_id", done=True)
     errored_operation.metadata.Pack(metadata)
@@ -672,7 +683,9 @@
     mock_connection_with_stub.channel_str = "1.1.1.1"
     mock_server.return_value = mock_connection_with_stub
     additive = Additive(server_connections=["1.1.1.1"], nsims_per_server=1)
-    task = SimulationTask(server_connections=[mock_connection_with_stub], user_data_path="path", nsims_per_server=1)
+    task = SimulationTask(
+        server_connections=[mock_connection_with_stub], user_data_path="path", nsims_per_server=1
+    )
 
     # act
     additive._simulate(task, input, mock_connection_with_stub)
@@ -955,7 +968,6 @@
         additive.tune_material(input, out_dir=tmp_path)
 
 
-<<<<<<< HEAD
 # TODO (deleon): Add exceptions to material tuning
 # @patch("ansys.additive.core.additive.ServerConnection")
 # def test_tune_material_raises_exception_for_progress_error(mock_connection, tmp_path: pathlib.Path):
@@ -1042,9 +1054,12 @@
 
 
 @patch("ansys.additive.core.simulation_task.SimulationTask._update_operation_status")
-=======
-@patch("ansys.additive.core.additive.ServerConnection")
-def test_tune_material_raises_exception_for_progress_error(mock_connection, tmp_path: pathlib.Path):
+@patch("ansys.additive.core.additive.ServerConnection")
+def test_tune_material_returns_expected_result(
+    mock_connection,
+    _,
+    tmp_path: pathlib.Path,
+):
     # arrange
     input = MaterialTuningInput(
         experiment_data_file=test_utils.get_test_file_path(
@@ -1057,95 +1072,6 @@
             pathlib.Path("Material") / "Test_Lookup.csv"
         ),
     )
-    message = "error message"
-    response = TuneMaterialResponse(
-        id=input.id,
-        progress=ProgressMsg(state=ProgressMsgState.PROGRESS_STATE_ERROR, message=message),
-    )
-
-    def iterable_response(_):
-        yield response
-
-    mock_connection_with_stub = Mock()
-    mock_connection_with_stub.materials_stub.TuneMaterial.side_effect = iterable_response
-    mock_connection.return_value = mock_connection_with_stub
-    additive = Additive()
-
-    # act, assert
-    with pytest.raises(Exception, match=message):
-        additive.tune_material(input, out_dir=tmp_path / "progress_error")
-
-
-@pytest.mark.parametrize(
-    "text, expected",
-    [
-        ("License successfully, should not be printed", False),
-        ("Starting ThermalSolver, should not be printed", False),
-        ("threads for solver, should not be printed", False),
-        ("this should be logged", True),
-    ],
-)
-@patch("ansys.additive.core.additive.ServerConnection")
-def test_tune_material_filters_progress_messages(
-    mock_connection,
-    caplog,
-    tmp_path: pathlib.Path,
-    text: str,
-    expected: bool,
-):
-    # arrange
-    input = MaterialTuningInput(
-        experiment_data_file=test_utils.get_test_file_path(
-            pathlib.Path("Material") / "experimental_data.csv"
-        ),
-        material_configuration_file=test_utils.get_test_file_path(
-            pathlib.Path("Material") / "material-data.json"
-        ),
-        thermal_properties_lookup_file=test_utils.get_test_file_path(
-            pathlib.Path("Material") / "Test_Lookup.csv"
-        ),
-    )
-    response = TuneMaterialResponse(
-        id=input.id,
-        progress=ProgressMsg(state=ProgressMsgState.PROGRESS_STATE_EXECUTING, message=text),
-    )
-
-    caplog.set_level(logging.INFO, logger="PyAdditive_global")
-
-    def iterable_response(_):
-        yield response
-
-    mock_connection_with_stub = Mock()
-    mock_connection_with_stub.materials_stub.TuneMaterial.side_effect = iterable_response
-    mock_connection.return_value = mock_connection_with_stub
-    additive = Additive()
-
-    # act
-    additive.tune_material(input, out_dir=tmp_path / "progress_error")
-
-    # assert
-    assert (text in caplog.text) == expected
-
-
->>>>>>> 6110f9db
-@patch("ansys.additive.core.additive.ServerConnection")
-def test_tune_material_returns_expected_result(
-    mock_connection,
-    _,
-    tmp_path: pathlib.Path,
-):
-    # arrange
-    input = MaterialTuningInput(
-        experiment_data_file=test_utils.get_test_file_path(
-            pathlib.Path("Material") / "experimental_data.csv"
-        ),
-        material_configuration_file=test_utils.get_test_file_path(
-            pathlib.Path("Material") / "material-data.json"
-        ),
-        thermal_properties_lookup_file=test_utils.get_test_file_path(
-            pathlib.Path("Material") / "Test_Lookup.csv"
-        ),
-    )
     log_bytes = b"log_bytes"
     optimized_parameters_bytes = b"optimized_parameters"
     cw_lookup_bytes = b"characteristic width lookup"
@@ -1184,163 +1110,6 @@
         assert cw_lookup_bytes.decode() in f.read()
 
 
-<<<<<<< HEAD
-=======
-# patch needed for Additive() call
-@patch("ansys.additive.core.additive.ServerConnection")
-def test_file_upload_reader_returns_expected_number_of_requests(_):
-    # arrange
-    file_size = os.path.getsize(__file__)
-    expected_iterations = 10
-    chunk_size = int(file_size / expected_iterations)
-    if file_size % expected_iterations > 0:
-        expected_iterations += 1
-    short_name = os.path.basename(__file__)
-    additive = Additive()
-
-    # act
-    for n, request in enumerate(
-        additive._Additive__file_upload_reader(os.path.abspath(__file__), chunk_size)
-    ):
-        assert isinstance(request, UploadFileRequest)
-        assert request.name == short_name
-        assert request.total_size == file_size
-        assert len(request.content) <= chunk_size
-        assert request.content_md5 == hashlib.md5(request.content).hexdigest()
-    assert n + 1 == expected_iterations
-
-
-# patch needed for Additive() call
-@patch("ansys.additive.core.additive.ServerConnection")
-def test_simulate_thermal_history_without_geometry_raises_exception(
-    _,
-):
-    # arrange
-    input = ThermalHistoryInput()
-    additive = Additive()
-
-    # act, assert
-    with pytest.raises(
-        ValueError, match="The geometry path is not defined in the simulation input"
-    ):
-        additive._simulate_thermal_history(input, None, None)
-
-
-# patch needed for Additive() call
-@patch("ansys.additive.core.additive.ServerConnection")
-def test_simulate_thermal_history_with_progress_error_during_upload_raises_exception(
-    _,
-):
-    # arrange
-    input = ThermalHistoryInput(
-        geometry=StlFile(test_utils.get_test_file_path("5x5x1_0x_0y_0z.stl"))
-    )
-    message = "error message"
-    response = UploadFileResponse(
-        remote_file_name="remote/file/name",
-        progress=ProgressMsg(state=ProgressMsgState.PROGRESS_STATE_ERROR, message=message),
-    )
-
-    def iterable_response(_):
-        yield response
-
-    mock_connection_with_stub = Mock()
-    mock_connection_with_stub.simulation_stub.UploadFile.side_effect = iterable_response
-    additive = Additive()
-
-    # act, assert
-    with pytest.raises(Exception, match=message):
-        additive._simulate_thermal_history(input, None, mock_connection_with_stub)
-    mock_connection_with_stub.simulation_stub.UploadFile.assert_called_once()
-
-
-# patch needed for Additive() call
-@patch("ansys.additive.core.additive.ServerConnection")
-def test_simulate_thermal_history_with_progress_error_during_simulation_raises_exception(
-    _,
-):
-    # arrange
-    input = ThermalHistoryInput(
-        geometry=StlFile(test_utils.get_test_file_path("5x5x1_0x_0y_0z.stl"))
-    )
-    message = "error message"
-    remote_file_name = "remote/file/name"
-    upload_response = UploadFileResponse(
-        remote_file_name=remote_file_name,
-        progress=ProgressMsg(state=ProgressMsgState.PROGRESS_STATE_COMPLETED, message="done"),
-    )
-    simulation_request = input._to_simulation_request(remote_geometry_path=remote_file_name)
-    error_response_with_warn = SimulationResponse(
-        id="ignored-warning",
-        progress=ProgressMsg(
-            state=ProgressMsgState.PROGRESS_STATE_ERROR, message="WARN warning message"
-        ),
-    )
-    error_response = SimulationResponse(
-        id="id",
-        progress=ProgressMsg(state=ProgressMsgState.PROGRESS_STATE_ERROR, message=message),
-    )
-
-    mock_connection_with_stub = Mock()
-    mock_connection_with_stub.simulation_stub.UploadFile.return_value = [upload_response]
-    # The iterable returned from Simulate first generates a warning then an error
-    mock_connection_with_stub.simulation_stub.Simulate.return_value = [
-        error_response_with_warn,
-        error_response,
-    ]
-    additive = Additive()
-
-    # act, assert
-    with pytest.raises(Exception, match=message):
-        additive._simulate_thermal_history(input, None, mock_connection_with_stub)
-    mock_connection_with_stub.simulation_stub.UploadFile.assert_called_once()
-    # The Simulate method is called once and returns an iterator for the two responses above
-    mock_connection_with_stub.simulation_stub.Simulate.assert_called_once_with(simulation_request)
-
-
-# patch needed for Additive() call
-@patch("ansys.additive.core.additive.ServerConnection")
-@patch("ansys.additive.core.additive.download_file")
-def test_simulate_thermal_history_returns_expected_summary(
-    mock_download_file, _, tmp_path: pathlib.Path
-):
-    # arrange
-    results_file = tmp_path / "results.zip"
-    out_dir = tmp_path / "out_dir"
-    shutil.copyfile(test_utils.get_test_file_path("thermal_history_results.zip"), str(results_file))
-    mock_download_file.side_effect = lambda a, b, c: str(results_file)
-
-    input = ThermalHistoryInput(
-        geometry=StlFile(test_utils.get_test_file_path("5x5x1_0x_0y_0z.stl"))
-    )
-    id = input.id
-    remote_file_name = "remote/file/name"
-    upload_response = UploadFileResponse(
-        remote_file_name=remote_file_name,
-        progress=ProgressMsg(state=ProgressMsgState.PROGRESS_STATE_COMPLETED, message="done"),
-    )
-    simulation_request = input._to_simulation_request(remote_geometry_path=remote_file_name)
-    simulation_response = SimulationResponse(
-        id=id, thermal_history_result=ThermalHistoryResult(coax_ave_zip_file="zip-file")
-    )
-
-    mock_connection_with_stub = Mock()
-    mock_connection_with_stub.simulation_stub.UploadFile.return_value = [upload_response]
-    mock_connection_with_stub.simulation_stub.Simulate.return_value = [simulation_response]
-    additive = Additive()
-
-    # act
-    summary = additive._simulate_thermal_history(input, str(out_dir), mock_connection_with_stub)
-
-    # assert
-    mock_connection_with_stub.simulation_stub.UploadFile.assert_called_once()
-    mock_connection_with_stub.simulation_stub.Simulate.assert_called_once_with(simulation_request)
-    assert summary.input == input
-    assert summary.coax_ave_output_folder == str(out_dir / id / "coax_ave_output")
-    assert len(list(pathlib.Path(summary.coax_ave_output_folder).glob("*.vtk"))) == 6
-
-
->>>>>>> 6110f9db
 @patch("ansys.additive.core.additive.ServerConnection")
 def test_Additive_init_assigns_enable_beta_features(_):
     # arrange
