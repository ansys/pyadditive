# Copyright (C) 2023 ANSYS, Inc. and/or its affiliates.
# SPDX-License-Identifier: MIT
#
#
# Permission is hereby granted, free of charge, to any person obtaining a copy of
# this software and associated documentation files (the "Software"), to deal in
# the Software without restriction, including without limitation the rights to
# use, copy, modify, merge, publish, distribute, sublicense, and/or sell copies
# of the Software, and to permit persons to whom the Software is furnished to do
# so, subject to the following conditions:
#
# The above copyright notice and this permission notice shall be included in all
# copies or substantial portions of the Software.
#
# THE SOFTWARE IS PROVIDED "AS IS", WITHOUT WARRANTY OF ANY KIND, EXPRESS OR
# IMPLIED, INCLUDING BUT NOT LIMITED TO THE WARRANTIES OF MERCHANTABILITY,
# FITNESS FOR A PARTICULAR PURPOSE AND NONINFRINGEMENT. IN NO EVENT SHALL THE
# AUTHORS OR COPYRIGHT HOLDERS BE LIABLE FOR ANY CLAIM, DAMAGES OR OTHER
# LIABILITY, WHETHER IN AN ACTION OF CONTRACT, TORT OR OTHERWISE, ARISING FROM,
# OUT OF OR IN CONNECTION WITH THE SOFTWARE OR THE USE OR OTHER DEALINGS IN THE
# SOFTWARE.

import hashlib
import logging
import os
import pathlib
import shutil
from unittest.mock import ANY, MagicMock, Mock, call, create_autospec, patch

from ansys.api.additive import __version__ as api_version
import ansys.api.additive.v0.about_pb2_grpc
from ansys.api.additive.v0.additive_domain_pb2 import (
    MicrostructureResult,
    PorosityResult,
    Progress,
    ProgressState,
    ThermalHistoryResult,
)
from ansys.api.additive.v0.additive_domain_pb2 import MaterialTuningResult
from ansys.api.additive.v0.additive_domain_pb2 import MeltPool as MeltPoolMessage
from ansys.api.additive.v0.additive_materials_pb2 import (
    GetMaterialRequest,
    GetMaterialsListResponse,
    TuneMaterialResponse,
)
from ansys.api.additive.v0.additive_simulation_pb2 import (
    SimulationResponse,
    UploadFileRequest,
    UploadFileResponse,
)
import grpc
import pytest

from ansys.additive.core import (
    USER_DATA_PATH,
    Additive,
    MicrostructureInput,
    MicrostructureSummary,
    PorosityInput,
    PorositySummary,
    SimulationError,
    SingleBeadInput,
    SingleBeadSummary,
    StlFile,
    ThermalHistoryInput,
    __version__,
)
import ansys.additive.core.additive
from ansys.additive.core.material import AdditiveMaterial
from ansys.additive.core.material_tuning import MaterialTuningInput
from ansys.additive.core.server_connection import DEFAULT_PRODUCT_VERSION, ServerConnection
import ansys.additive.core.server_connection.server_connection

from . import test_utils


@pytest.mark.parametrize(
    "in_prod_version, expected_prod_version",
    [
        (None, DEFAULT_PRODUCT_VERSION),
        ("123", "123"),
        ("", DEFAULT_PRODUCT_VERSION),
    ],
)
def test_Additive_init_calls_connect_to_servers_correctly(
    monkeypatch: pytest.MonkeyPatch, in_prod_version, expected_prod_version
):
    # arrange
    server_connections = ["connection1", "connection2"]
    host = "hostname"
    port = 12345
    nservers = 3

    mock_server_connections = [Mock(ServerConnection)]
    mock_connect = create_autospec(
        ansys.additive.core.additive.Additive._connect_to_servers,
        return_value=mock_server_connections,
    )
    monkeypatch.setattr(ansys.additive.core.additive.Additive, "_connect_to_servers", mock_connect)

    # act
    additive = Additive(
<<<<<<< HEAD
        server_connections, host, port, nservers=nservers, product_version=product_version
=======
        server_connections, host, port, nservers=nservers, product_version=in_prod_version
>>>>>>> 7de9b750
    )

    # assert
    mock_connect.assert_called_with(
        server_connections, host, port, nservers, expected_prod_version, ANY
    )
    assert additive._servers == mock_server_connections
    assert isinstance(additive._log, logging.Logger)
    assert additive._user_data_path == USER_DATA_PATH


@patch("ansys.additive.core.additive.ServerConnection")
def test_Additive_init_assigns_nsims_per_servers(_):
    # arrange
    nsims_per_server = 99

    # act
    additive_default = Additive()
    additive = Additive(nsims_per_server=nsims_per_server)

    # assert
    assert additive_default.nsims_per_server == 1
    assert additive.nsims_per_server == nsims_per_server


@patch("ansys.additive.core.additive.ServerConnection")
def test_nsims_per_servers_setter_raises_exception_for_invalid_value(_):
    # arrange
    nsims_per_server = -1
    additive = Additive()

    # act, assert
    with pytest.raises(ValueError, match="must be greater than zero"):
        additive.nsims_per_server = nsims_per_server


@patch("ansys.additive.core.additive.ServerConnection")
def test_nsims_per_servers_setter_correctly_assigns_valid_value(_):
    # arrange
    nsims_per_server = 99
    additive = Additive()

    # act
    additive.nsims_per_server = nsims_per_server

    # assert
    assert additive._nsims_per_server == nsims_per_server


@patch("ansys.additive.core.additive.ServerConnection")
def test_connect_to_servers_with_server_connections_creates_server_connections(mock_connection):
    # arrange
    mock_connection.return_value = Mock(ServerConnection)
    host1 = "localhost:1234"
    host2 = "localhost:5678"
    channel = grpc.insecure_channel("target")
    connections = [host1, channel, host2]
    log = logging.Logger("testlogger")

    # act
    servers = Additive._connect_to_servers(
        server_connections=connections,
        host=host1,
        port=99999,
        nservers=92,
        log=log,
    )

    # assert
    assert len(servers) == len(connections)
    assert len(mock_connection.mock_calls) == 3
    mock_connection.assert_has_calls(
        [call(addr=host1, log=log), call(channel=channel, log=log), call(addr=host2, log=log)]
    )


@patch("ansys.additive.core.additive.ServerConnection")
def test_connect_to_servers_with_host_creates_server_connection(mock_connection):
    # arrange
    mock_connection.return_value = Mock(ServerConnection)
    host = "127.0.0.1"
    port = 9999
    log = logging.Logger("testlogger")

    # act
    servers = Additive._connect_to_servers(
        server_connections=None, host=host, port=port, nservers=99, log=log
    )

    # assert
    assert len(servers) == 1
    mock_connection.assert_called_once_with(addr=f"{host}:{port}", log=log)


@patch("ansys.additive.core.additive.ServerConnection")
def test_connect_to_servers_with_env_var_creates_server_connection(
    mock_connection, monkeypatch: pytest.MonkeyPatch
):
    # arrange
    addr = "localhost:1234"
    monkeypatch.setenv("ANSYS_ADDITIVE_ADDRESS", addr)
    mock_connection.return_value = Mock(ServerConnection)
    log = logging.Logger("testlogger")

    # act
    servers = Additive._connect_to_servers(server_connections=None, host=None, nservers=99, log=log)

    # assert
    assert len(servers) == 1
    mock_connection.assert_called_once_with(addr=addr, log=log)


@patch("ansys.additive.core.additive.ServerConnection")
def test_connect_to_servers_with_nservers_creates_server_connections(mock_connection):
    # arrange
    nservers = 99
    product_version = "123"
    mock_connection.return_value = Mock(ServerConnection)
    log = logging.Logger("testlogger")

    # act
    servers = Additive._connect_to_servers(
        server_connections=None,
        host=None,
        nservers=nservers,
        product_version=product_version,
        log=log,
    )

    # assert
    assert len(servers) == nservers
    mock_connection.assert_called_with(product_version=product_version, log=log)


def test_create_logger_raises_exception_for_invalid_log_level():
    # arrange, act, assert
    with pytest.raises(ValueError, match="Invalid log level"):
        Additive._create_logger(None, "Tragic")


def test_create_logger_creates_expected_logger(
    tmp_path: pathlib.Path, caplog: pytest.LogCaptureFixture
):
    # arrange
    log_file = tmp_path / "test.log"
    message = "log message"

    # act
    log = Additive._create_logger(log_file, "INFO")
    with caplog.at_level(logging.INFO, logger="ansys.additive.core.additive"):
        log.info(message)
    # assert
    assert isinstance(log, logging.Logger)
    assert message in caplog.text
    assert hasattr(log, "file_handler")
    assert log_file.exists()
    with open(log_file, "r") as fid:
        text = "".join(fid.readlines())
    assert message in text


def test_about_prints_not_connected_message(capsys: pytest.CaptureFixture[str]):
    # arrange
    mock_additive = MagicMock()
    mock_additive.about = Additive.about
    mock_additive._servers = None

    # act
    mock_additive.about(mock_additive)

    # assert
    out_str = capsys.readouterr().out
    assert f"Client {__version__}, API version: {api_version}" in out_str
<<<<<<< HEAD
    assert "Not connected to a server" in out_str
=======
    assert "Client is not connected to a server." in out_str
>>>>>>> 7de9b750


def test_about_prints_server_status_messages(capsys: pytest.CaptureFixture[str]):
    # arrange
    mock_additive = MagicMock()
    mock_additive.about = Additive.about
    servers = []
    for i in range(5):
        servers.append(Mock(ServerConnection))
        servers[i].status.return_value = f"server {i} running"
    mock_additive._servers = servers

    # act
    mock_additive.about(mock_additive)

    # assert
    out_str = capsys.readouterr().out
    assert f"Client {__version__}, API version: {api_version}" in out_str
    for i in range(len(servers)):
        assert f"server {i} running" in out_str


@pytest.mark.parametrize(
    "input",
    [
        SingleBeadInput(),
        PorosityInput(),
        MicrostructureInput(),
        ThermalHistoryInput(),
    ],
)
# patch needed for Additive() call
@patch("ansys.additive.core.additive.ServerConnection")
def test_simulate_with_single_input_calls_internal_simulate_once(_, input):
    # arrange
    input.material = test_utils.get_test_material()
    expected_summary = test_utils.get_test_SingleBeadSummary()
    with patch("ansys.additive.core.additive.Additive._simulate") as _simulate_patch:
        _simulate_patch.return_value = expected_summary
    additive = Additive()
    additive._simulate = _simulate_patch

    # act
    summary = additive.simulate(input)

    # assert
    assert isinstance(summary, SingleBeadSummary)
    assert summary == expected_summary
    _simulate_patch.assert_called_once_with(input, ANY, show_progress=True)


# patch needed for Additive() call
@patch("ansys.additive.core.additive.ServerConnection")
def test_simulate_prints_error_message_when_SimulationError_returned(
    _, capsys: pytest.CaptureFixture[str]
):
    # arrange
    input = SingleBeadInput(material=test_utils.get_test_material())
    error_msg = "error message"
    simulation_error = SimulationError(input, error_msg)
    with patch("ansys.additive.core.additive.Additive._simulate") as _simulate_patch:
        _simulate_patch.return_value = simulation_error
    additive = Additive()
    additive._simulate = _simulate_patch

    # act
    summaries = additive.simulate([input])

    # assert
    assert isinstance(summaries[0], SimulationError)
    captured = capsys.readouterr()
    assert error_msg in captured.out
    _simulate_patch.assert_called_once_with(input=input, server=ANY, show_progress=False)


# patch needed for Additive() call
@patch("ansys.additive.core.additive.ServerConnection")
def test_simulate_with_input_list_calls_internal_simulate_n_times(_):
    # arrange
    with patch("ansys.additive.core.additive.Additive._simulate") as _simulate_patch:
        _simulate_patch.return_value = None
    additive = Additive()
    additive._simulate = _simulate_patch
    inputs = [
        x
        for x in [
            SingleBeadInput(id="id1"),
            PorosityInput(id="id2"),
            MicrostructureInput(id="id3"),
            ThermalHistoryInput(id="id4"),
        ]
    ]
    # act
    additive.simulate(inputs)

    # assert
    assert _simulate_patch.call_count == len(inputs)
    print(_simulate_patch.call_args_list)
    calls = [call(input=i, server=ANY, show_progress=False) for i in inputs]
    _simulate_patch.assert_has_calls(calls, any_order=True)


@pytest.mark.parametrize(
    "inputs, nservers, nsims_per_server, expected_n_threads",
    [
        (
            [
                SingleBeadInput(id="id1"),
                PorosityInput(id="id2"),
                MicrostructureInput(id="id3"),
                ThermalHistoryInput(id="id4"),
                SingleBeadInput(id="id5"),
            ],
            2,
            2,
            4,
        ),
        (
            [
                SingleBeadInput(id="id1"),
                PorosityInput(id="id2"),
                MicrostructureInput(id="id3"),
                ThermalHistoryInput(id="id4"),
            ],
            3,
            2,
            4,
        ),
    ],
)
@patch("ansys.additive.core.additive.ServerConnection")
@patch("concurrent.futures.ThreadPoolExecutor")
def test_simulate_with_n_servers_m_sims_per_server_uses_n_x_m_threads(
    mock_executor, mock_connection, inputs, nservers, nsims_per_server, expected_n_threads
):
    # arrange
    mock_connection.return_value = Mock(ServerConnection)

    def raise_exception(_):
        raise Exception("exception")

    # mock_executor.return_value = concurrent.futures.ThreadPoolExecutor()
    mock_executor.side_effect = raise_exception
    additive = Additive(nservers=nservers, nsims_per_server=nsims_per_server)

    # act
    try:
        additive.simulate(inputs)
    except Exception:
        pass

    # assert
    assert mock_connection.call_count == nservers
    mock_executor.assert_called_once_with(expected_n_threads)


# patch needed for Additive() call
@patch("ansys.additive.core.additive.ServerConnection")
def test_simulate_with_duplicate_simulation_ids_raises_exception(_):
    # arrange
    with patch("ansys.additive.core.additive.Additive._simulate") as _simulate_patch:
        _simulate_patch.return_value = None
    additive = Additive()
    additive._simulate = _simulate_patch
    inputs = [
        x
        for x in [
            SingleBeadInput(id="id"),
            PorosityInput(id="id"),
        ]
    ]
    # act, assert
    with pytest.raises(ValueError, match="Duplicate simulation ID"):
        additive.simulate(inputs)


# patch needed for Additive() call
@patch("ansys.additive.core.additive.ServerConnection")
def test_internal_simulate_with_thermal_history_without_geometry_returns_SimulationError(
    _,
):
    # arrange
    input = ThermalHistoryInput()
    input.material = test_utils.get_test_material()
    additive = Additive()

    # act
    result = additive._simulate(input, None)

    # assert
    assert isinstance(result, SimulationError)
    assert "The geometry path is not defined in the simulation input" in result.message


@pytest.mark.parametrize(
    "input,result,summary_type",
    [
        (SingleBeadInput(), MeltPoolMessage(), SingleBeadSummary),
        (PorosityInput(), PorosityResult(), PorositySummary),
        (MicrostructureInput(), MicrostructureResult(), MicrostructureSummary),
    ],
)  # patch needed for Additive() call
@patch("ansys.additive.core.additive.ServerConnection")
def test_internal_simulate_returns_correct_summary(
    _,
    input,
    result,
    summary_type,
):
    # arrange
    input.material = test_utils.get_test_material()
    progress_msg = Progress(
        state=ProgressState.PROGRESS_STATE_COMPLETED,
        percent_complete=100,
        message="running",
        context="simulation",
    )
    if isinstance(result, MeltPoolMessage):
        sim_response = SimulationResponse(id="id", progress=progress_msg, melt_pool=result)
    elif isinstance(result, PorosityResult):
        sim_response = SimulationResponse(id="id", progress=progress_msg, porosity_result=result)
    elif isinstance(result, MicrostructureResult):
        sim_response = SimulationResponse(
            id="id", progress=progress_msg, microstructure_result=result
        )
    else:
        assert False, "Invalid result type"

    mock_connection_with_stub = Mock()
    mock_connection_with_stub.simulation_stub.Simulate.return_value = [sim_response]
    additive = Additive()

    # act
    summary = additive._simulate(input, mock_connection_with_stub)

    # assert
    assert isinstance(summary, summary_type)


@pytest.mark.parametrize(
    "input",
    [
        SingleBeadInput(),
        PorosityInput(),
        MicrostructureInput(),
        ThermalHistoryInput(),
    ],
)
# patch needed for Additive() call
@patch("ansys.additive.core.additive.ServerConnection")
def test_internal_simulate_without_material_raises_exception(_, input):
    # arrange
    additive = Additive()

    # act, assert
    with pytest.raises(ValueError, match="A material is not assigned to the simulation input"):
        additive._simulate(input, None)


@pytest.mark.parametrize(
    "input",
    [
        SingleBeadInput(),
        PorosityInput(),
        MicrostructureInput(),
    ],
)
# patch needed for Additive() call
@patch("ansys.additive.core.additive.ServerConnection")
def test_exception_during_interal_simulation_returns_SimulationError(_, input):
    # arrange
    error_msg = "simulation error"
    progress_msg = Progress(
        state=ProgressState.PROGRESS_STATE_EXECUTING,
        percent_complete=50,
        message="running",
        context="simulation",
    )
    sim_response = SimulationResponse(id="id", progress=progress_msg)

    def iterable_with_exception(_):
        yield sim_response
        raise Exception(error_msg)

    mock_connection_with_stub = Mock()
    mock_connection_with_stub.simulation_stub.Simulate.side_effect = iterable_with_exception
    input.material = test_utils.get_test_material()
    additive = Additive()

    # act
    result = additive._simulate(input, mock_connection_with_stub)

    # assert
    assert isinstance(result, SimulationError)
    assert error_msg in result.message


# patch needed for Additive() call
@patch("ansys.additive.core.additive.ServerConnection")
def test_server_error_during_interal_simulation_returns_SimulationError(_):
    # arrange
    error_msg = "simulation error"
    progress_msg = Progress(
        state=ProgressState.PROGRESS_STATE_ERROR,
        percent_complete=50,
        message=error_msg,
        context="simulation",
    )
    sim_response = SimulationResponse(id="id", progress=progress_msg)
    input = SingleBeadInput(material=test_utils.get_test_material())

    def iterable_response(_):
        yield sim_response

    mock_connection_with_stub = Mock()
    mock_connection_with_stub.simulation_stub.Simulate.side_effect = iterable_response
    additive = Additive()

    # act
    result = additive._simulate(input, mock_connection_with_stub)

    # assert
    assert isinstance(result, SimulationError)
    assert error_msg in result.message


# patch needed for Additive() call
@patch("ansys.additive.core.additive.ServerConnection")
def test_materials_list_returns_list_of_material_names(mock_connection):
    # arrange
    names = ["material1", "material2"]
    materials_list_response = GetMaterialsListResponse(names=names)
    mock_connection_with_stub = Mock()
    mock_connection_with_stub.materials_stub.GetMaterialsList.return_value = materials_list_response
    mock_connection.return_value = mock_connection_with_stub
    additive = Additive()

    # act
    result = additive.materials_list()

    # assert
    assert result == names


@patch("ansys.additive.core.additive.ServerConnection")
def test_get_material_returns_material(mock_connection):
    # arrange
    material = test_utils.get_test_material()
    material_name = "vibranium"
    material.name = material_name
    material_msg = material._to_material_message()
    mock_connection_with_stub = Mock()
    mock_connection_with_stub.materials_stub.GetMaterial.return_value = material_msg
    mock_connection.return_value = mock_connection_with_stub
    additive = Additive()

    # act
    result = additive.material(material_name)

    # assert
    assert result == material
    mock_connection_with_stub.materials_stub.GetMaterial.assert_called_once_with(
        GetMaterialRequest(name=material_name)
    )


def test_load_material_returns_material():
    # arrange
    parameters_file = test_utils.get_test_file_path(pathlib.Path("Material") / "material-data.json")
    thermal_lookup_file = test_utils.get_test_file_path(
        pathlib.Path("Material") / "Test_Lookup.csv"
    )
    characteristic_width_lookup_file = test_utils.get_test_file_path(
        pathlib.Path("Material") / "Test_CW_Lookup.csv"
    )

    # act
    material = Additive.load_material(
        parameters_file, thermal_lookup_file, characteristic_width_lookup_file
    )

    # assert
    assert isinstance(material, AdditiveMaterial)
    assert material.poisson_ratio == 23
    assert len(material.characteristic_width_data) == 64
    assert len(material.thermal_properties_data) == 7500


@patch("ansys.additive.core.additive.ServerConnection")
def test_tune_material_raises_exception_if_output_path_exists(_, tmp_path: pathlib.Path):
    # arrange
    input = MaterialTuningInput(
        id="id",
        experiment_data_file=test_utils.get_test_file_path(
            pathlib.Path("Material") / "experimental_data.csv"
        ),
        material_parameters_file=test_utils.get_test_file_path(
            pathlib.Path("Material") / "material-data.json"
        ),
        thermal_properties_lookup_file=test_utils.get_test_file_path(
            pathlib.Path("Material") / "Test_Lookup.csv"
        ),
    )
    additive = Additive()

    # act, assert
    with pytest.raises(ValueError, match="already exists"):
        result = additive.tune_material(input, out_dir=tmp_path)


@patch("ansys.additive.core.additive.ServerConnection")
def test_tune_material_raises_exception_for_progress_error(mock_connection, tmp_path: pathlib.Path):
    # arrange
    input = MaterialTuningInput(
        id="id",
        experiment_data_file=test_utils.get_test_file_path(
            pathlib.Path("Material") / "experimental_data.csv"
        ),
        material_parameters_file=test_utils.get_test_file_path(
            pathlib.Path("Material") / "material-data.json"
        ),
        thermal_properties_lookup_file=test_utils.get_test_file_path(
            pathlib.Path("Material") / "Test_Lookup.csv"
        ),
    )
    message = "error message"
    response = TuneMaterialResponse(
        id="id", progress=Progress(state=ProgressState.PROGRESS_STATE_ERROR, message=message)
    )

    def iterable_response(_):
        yield response

    mock_connection_with_stub = Mock()
    mock_connection_with_stub.materials_stub.TuneMaterial.side_effect = iterable_response
    mock_connection.return_value = mock_connection_with_stub
    additive = Additive()

    # act, assert
    with pytest.raises(Exception, match=message):
        result = additive.tune_material(input, out_dir=tmp_path / "progress_error")


@pytest.mark.parametrize(
    "text, expected",
    [
        ("License successfully, should not be printed", False),
        ("Starting ThermalSolver, should not be printed", False),
        ("threads for solver, should not be printed", False),
        ("this should be printed", True),
    ],
)
@patch("ansys.additive.core.additive.ServerConnection")
def test_tune_material_filters_progress_messages(
    mock_connection,
    capsys: pytest.CaptureFixture[str],
    tmp_path: pathlib.Path,
    text: str,
    expected: bool,
):
    # arrange
    input = MaterialTuningInput(
        id="id",
        experiment_data_file=test_utils.get_test_file_path(
            pathlib.Path("Material") / "experimental_data.csv"
        ),
        material_parameters_file=test_utils.get_test_file_path(
            pathlib.Path("Material") / "material-data.json"
        ),
        thermal_properties_lookup_file=test_utils.get_test_file_path(
            pathlib.Path("Material") / "Test_Lookup.csv"
        ),
    )
    response = TuneMaterialResponse(
        id="id", progress=Progress(state=ProgressState.PROGRESS_STATE_EXECUTING, message=text)
    )

    def iterable_response(_):
        yield response

    mock_connection_with_stub = Mock()
    mock_connection_with_stub.materials_stub.TuneMaterial.side_effect = iterable_response
    mock_connection.return_value = mock_connection_with_stub
    additive = Additive()

    # act
    additive.tune_material(input, out_dir=tmp_path / "progress_error")

    # assert
    assert (text in capsys.readouterr().out) == expected


@patch("ansys.additive.core.additive.ServerConnection")
def test_tune_material_returns_expected_result(
    mock_connection,
    tmp_path: pathlib.Path,
):
    # arrange
    input = MaterialTuningInput(
        id="id",
        experiment_data_file=test_utils.get_test_file_path(
            pathlib.Path("Material") / "experimental_data.csv"
        ),
        material_parameters_file=test_utils.get_test_file_path(
            pathlib.Path("Material") / "material-data.json"
        ),
        thermal_properties_lookup_file=test_utils.get_test_file_path(
            pathlib.Path("Material") / "Test_Lookup.csv"
        ),
    )
    log_bytes = b"log_bytes"
    optimized_parameters_bytes = b"optimized_parameters"
    cw_lookup_bytes = b"characteristic width lookup"
    response = TuneMaterialResponse(
        id="id",
        result=MaterialTuningResult(
            log=log_bytes,
            optimized_parameters=optimized_parameters_bytes,
            characteristic_width_lookup=cw_lookup_bytes,
        ),
    )

    mock_connection_with_stub = Mock()
    mock_connection_with_stub.materials_stub.TuneMaterial.return_value = [response]
    mock_connection.return_value = mock_connection_with_stub
    additive = Additive()

    # act
    summary = additive.tune_material(input, out_dir=tmp_path / "nominal_path")

    # assert
    assert summary.input == input
    with open(summary.log_file, "r") as f:
        assert log_bytes.decode() in f.read()
    with open(summary.optimized_parameters_file, "r") as f:
        assert optimized_parameters_bytes.decode() in f.read()
    with open(summary.characteristic_width_file, "r") as f:
        assert cw_lookup_bytes.decode() in f.read()


# patch needed for Additive() call
@patch("ansys.additive.core.additive.ServerConnection")
def test_file_upload_reader_returns_expected_number_of_requests(_):
    # arrange
    file_size = os.path.getsize(__file__)
    expected_iterations = 10
    chunk_size = int(file_size / expected_iterations)
    if file_size % expected_iterations > 0:
        expected_iterations += 1
    short_name = os.path.basename(__file__)
    additive = Additive()

    # act
    for n, request in enumerate(
        additive._Additive__file_upload_reader(os.path.abspath(__file__), chunk_size)
    ):
        assert isinstance(request, UploadFileRequest)
        assert request.name == short_name
        assert request.total_size == file_size
        assert len(request.content) <= chunk_size
        assert request.content_md5 == hashlib.md5(request.content).hexdigest()
    assert n + 1 == expected_iterations


# patch needed for Additive() call
@patch("ansys.additive.core.additive.ServerConnection")
def test_simulate_thermal_history_without_geometry_raises_exception(
    _,
):
    # arrange
    input = ThermalHistoryInput()
    additive = Additive()

    # act, assert
    with pytest.raises(
        ValueError, match="The geometry path is not defined in the simulation input"
    ):
        additive._simulate_thermal_history(input, None, None)


# patch needed for Additive() call
@patch("ansys.additive.core.additive.ServerConnection")
def test_simulate_thermal_history_with_progress_error_during_upload_raises_exception(
    _,
):
    # arrange
    input = ThermalHistoryInput(
        geometry=StlFile(test_utils.get_test_file_path("5x5x1_0x_0y_0z.stl"))
    )
    message = "error message"
    response = UploadFileResponse(
        remote_file_name="remote/file/name",
        progress=Progress(state=ProgressState.PROGRESS_STATE_ERROR, message=message),
    )

    def iterable_response(_):
        yield response

    mock_connection_with_stub = Mock()
    mock_connection_with_stub.simulation_stub.UploadFile.side_effect = iterable_response
    additive = Additive()

    # act, assert
    with pytest.raises(Exception, match=message):
        additive._simulate_thermal_history(input, None, mock_connection_with_stub)
    mock_connection_with_stub.simulation_stub.UploadFile.assert_called_once()


# patch needed for Additive() call
@patch("ansys.additive.core.additive.ServerConnection")
def test_simulate_thermal_history_with_progress_error_during_simulation_raises_exception(
    _,
):
    # arrange
    input = ThermalHistoryInput(
        geometry=StlFile(test_utils.get_test_file_path("5x5x1_0x_0y_0z.stl"))
    )
    message = "error message"
    remote_file_name = "remote/file/name"
    upload_response = UploadFileResponse(
        remote_file_name=remote_file_name,
        progress=Progress(state=ProgressState.PROGRESS_STATE_COMPLETED, message="done"),
    )
    simulation_request = input._to_simulation_request(remote_geometry_path=remote_file_name)
    error_response_with_warn = SimulationResponse(
        id="ignored-warning",
        progress=Progress(state=ProgressState.PROGRESS_STATE_ERROR, message="WARN warning message"),
    )
    error_response = SimulationResponse(
        id="id",
        progress=Progress(state=ProgressState.PROGRESS_STATE_ERROR, message=message),
    )

    mock_connection_with_stub = Mock()
    mock_connection_with_stub.simulation_stub.UploadFile.return_value = [upload_response]
    # The iterable returned from Simulate first generates a warning then an error
    mock_connection_with_stub.simulation_stub.Simulate.return_value = [
        error_response_with_warn,
        error_response,
    ]
    additive = Additive()

    # act, assert
    with pytest.raises(Exception, match=message):
        additive._simulate_thermal_history(input, None, mock_connection_with_stub)
    mock_connection_with_stub.simulation_stub.UploadFile.assert_called_once()
    # The Simulate method is called once and returns an iterator for the two responses above
    mock_connection_with_stub.simulation_stub.Simulate.assert_called_once_with(simulation_request)


# patch needed for Additive() call
@patch("ansys.additive.core.additive.ServerConnection")
@patch("ansys.additive.core.additive.download_file")
def test_simulate_thermal_history_returns_expected_summary(
    mock_download_file, _, tmp_path: pathlib.Path
):
    # arrange
    results_file = tmp_path / "results.zip"
    out_dir = tmp_path / "out_dir"
    shutil.copyfile(test_utils.get_test_file_path("thermal_history_results.zip"), str(results_file))
    mock_download_file.side_effect = lambda a, b, c: str(results_file)

    id = "thermal-history-test"
    input = ThermalHistoryInput(
        id=id, geometry=StlFile(test_utils.get_test_file_path("5x5x1_0x_0y_0z.stl"))
    )
    remote_file_name = "remote/file/name"
    upload_response = UploadFileResponse(
        remote_file_name=remote_file_name,
        progress=Progress(state=ProgressState.PROGRESS_STATE_COMPLETED, message="done"),
    )
    simulation_request = input._to_simulation_request(remote_geometry_path=remote_file_name)
    simulation_response = SimulationResponse(
        id=id, thermal_history_result=ThermalHistoryResult(coax_ave_zip_file="zip-file")
    )

    mock_connection_with_stub = Mock()
    mock_connection_with_stub.simulation_stub.UploadFile.return_value = [upload_response]
    mock_connection_with_stub.simulation_stub.Simulate.return_value = [simulation_response]
    additive = Additive()

    # act
    summary = additive._simulate_thermal_history(input, str(out_dir), mock_connection_with_stub)

    # assert
    mock_connection_with_stub.simulation_stub.UploadFile.assert_called_once()
    mock_connection_with_stub.simulation_stub.Simulate.assert_called_once_with(simulation_request)
    assert summary.input == input
    assert summary.coax_ave_output_folder == str(out_dir / id / "coax_ave_output")
    assert len(list(pathlib.Path(summary.coax_ave_output_folder).glob("*.vtk"))) == 6<|MERGE_RESOLUTION|>--- conflicted
+++ resolved
@@ -100,11 +100,7 @@
 
     # act
     additive = Additive(
-<<<<<<< HEAD
-        server_connections, host, port, nservers=nservers, product_version=product_version
-=======
         server_connections, host, port, nservers=nservers, product_version=in_prod_version
->>>>>>> 7de9b750
     )
 
     # assert
@@ -278,11 +274,7 @@
     # assert
     out_str = capsys.readouterr().out
     assert f"Client {__version__}, API version: {api_version}" in out_str
-<<<<<<< HEAD
-    assert "Not connected to a server" in out_str
-=======
     assert "Client is not connected to a server." in out_str
->>>>>>> 7de9b750
 
 
 def test_about_prints_server_status_messages(capsys: pytest.CaptureFixture[str]):
