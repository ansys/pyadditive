--- conflicted
+++ resolved
@@ -1,9 +1,5 @@
 name: GitHub CI
 on:
-<<<<<<< HEAD
-=======
-  pull_request:
->>>>>>> 7de9b750
   pull_request_target:
   merge_group:
   workflow_dispatch:
