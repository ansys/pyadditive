--- conflicted
+++ resolved
@@ -54,13 +54,8 @@
     "grpcio-health-checking==1.48.2",
     "numpy==1.25.2; python_version=='3.8'",
     "numpy==1.25.2; python_version>'3.8'",
-<<<<<<< HEAD
     "pandas==2.1.0",
-    "panel==1.2.1",
-=======
-    "pandas==2.0.3",
     "panel==1.2.2",
->>>>>>> 24e8214f
     "platformdirs==3.10.0",
     "protobuf==3.20.3",
     "six==1.16.0",
