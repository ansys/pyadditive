[build-system]
requires = ["flit_core >=3.2,<4"]
build-backend = "flit_core.buildapi"

[project]
# Check https://flit.readthedocs.io/en/latest/pyproject_toml.html for all available sections
name = "ansys-additive-core"
version = "0.18.dev3"
description = "A Python client for the Ansys Additive service"
readme = "README.rst"
requires-python = ">=3.9,<4"
license = { file = "LICENSE" }
authors = [{ name = "ANSYS, Inc.", email = "pyansys.core@ansys.com" }]
maintainers = [{ name = "ANSYS, Inc.", email = "pyansys.core@ansys.com" }]
classifiers = [
    "Development Status :: 4 - Beta",
    "Intended Audience :: Manufacturing",
    "Topic :: Scientific/Engineering",
    "License :: OSI Approved :: MIT License",
    "Operating System :: OS Independent",
    "Programming Language :: Python :: 3.9",
    "Programming Language :: Python :: 3.10",
    "Programming Language :: Python :: 3.11",
    "Programming Language :: Python :: 3.12",
]

dependencies = [
    "ansys-api-additive==1.5.0",
    "ansys-platform-instancemanagement>=1.1.1",
    "dill>=0.3.7",
    "google-api-python-client>=1.7.11",
    "googleapis-common-protos>=1.52.0",
    "grpcio>=1.35.0",
    "grpcio-health-checking>=1.45.0",
    "importlib-metadata>=4.0",
    "numpy>=1.20.3",
    "pandas>=1.3.2",
    "panel>=1.2.1",
    "platformdirs>=3.8.0",
    "plotly>=5.16.1",
    "protobuf>=3.20.2,<5",
    "six>=1.16.0",
    "tqdm>=4.45.0",
]

[project.optional-dependencies]
tests = [
    "ansys-platform-instancemanagement==1.1.2",
    "dill==0.3.8",
    "google-api-python-client==2.117.0",
    "googleapis-common-protos==1.62.0",
    "grpcio==1.60.0",
    "grpcio-health-checking==1.48.2",
    "numpy==1.26.4",
    "pandas==2.2.0",
    "panel==1.3.8",
    "platformdirs==4.2.0",
    "plotly==5.18.0",
    "protobuf==4.25.2",
    "six==1.16.0",
    "tqdm==4.66.1",
    # Test specific dependencies
    "pytest==8.0.0",
    "pytest-cov==4.0.0",
]

doc = [
    "ansys-sphinx-theme==0.13.3",
    "enum-tools==0.11.0",
    "jupyter_sphinx==0.5.3",
    "matplotlib==3.8.2",
    "numpydoc==1.6.0",
    "panel==1.3.8",
    "phantomjs==1.4.1",
    "pypandoc==1.12",
    "pyvista==0.43.3",
    "selenium==4.17.2",
    "sphinx==7.2.6",
<<<<<<< HEAD
    "sphinx-autoapi==3.0.0",
    #"sphinx-autoapi @ git+https://github.com/ansys/sphinx-autoapi@feat/single-page-stable",
    "sphinx-autodoc-typehints==1.25.3",
=======
    #"sphinx-autoapi==3.0.0",
    "sphinx-autoapi @ git+https://github.com/ansys/sphinx-autoapi@feat/single-page-stable",
    "sphinx-autodoc-typehints==2.0.0",
>>>>>>> 94c32d1e
    "sphinx-copybutton==0.5.2",
    "sphinx-design==0.5.0",
    "sphinx-gallery==0.15.0",
    "sphinx-jinja==2.0.2",
    "sphinx-notfound-page==1.0.0",
    "sphinx-toolbox==3.5.0",
    "sphinxemoji==0.3.1",
]

[project.urls]
Source = "https://github.com/ansys/pyadditive"
Issues = "https://github.com/ansys/pyadditive/issues"
Documentation = "https://additive.docs.pyansys.com"
Discussions = "https://github.com/ansys/pyadditive/discussions"
Releases = "https://github.com/ansys/pyadditive/releases"

[tool.flit.module]
name = "ansys.additive.core"

[tool.black]
line-length = 100

[tool.isort]
profile = "black"
force_sort_within_sections = true
line_length = 100
default_section = "THIRDPARTY"
src_paths = ["doc", "src", "tests"]

[tool.coverage.run]
source = ["ansys.additive.core"]
omit = [
    "*/parametric_study/display/*",
] # TODO: Remove this once unit tests are added for these files

[tool.coverage.report]
show_missing = true

[tool.pytest.ini_options]
minversion = "7.1"
addopts = "-ra --cov=ansys.additive.core --cov-report html:.cov/html --cov-report xml:.cov/xml --cov-report term -vv --cov-fail-under 95"
testpaths = ["tests"]
filterwarnings = ["ignore:::.*protoc_gen_swagger*"]

[tool.interrogate]
ignore-semiprivate = true
ignore-private = true
ignore-setters = true
ignore-magic = true
verbose = 1<|MERGE_RESOLUTION|>--- conflicted
+++ resolved
@@ -76,15 +76,9 @@
     "pyvista==0.43.3",
     "selenium==4.17.2",
     "sphinx==7.2.6",
-<<<<<<< HEAD
     "sphinx-autoapi==3.0.0",
     #"sphinx-autoapi @ git+https://github.com/ansys/sphinx-autoapi@feat/single-page-stable",
-    "sphinx-autodoc-typehints==1.25.3",
-=======
-    #"sphinx-autoapi==3.0.0",
-    "sphinx-autoapi @ git+https://github.com/ansys/sphinx-autoapi@feat/single-page-stable",
     "sphinx-autodoc-typehints==2.0.0",
->>>>>>> 94c32d1e
     "sphinx-copybutton==0.5.2",
     "sphinx-design==0.5.0",
     "sphinx-gallery==0.15.0",
