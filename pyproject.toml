[build-system]
requires = ["flit_core >=3.2,<4"]
build-backend = "flit_core.buildapi"

[project]
# Check https://flit.readthedocs.io/en/latest/pyproject_toml.html for all available sections
name = "ansys-additive-core"
version = "0.19.dev12"
description = "A Python client for the Ansys Additive service"
readme = "README.rst"
requires-python = ">=3.9,<4"
license = { file = "LICENSE" }
authors = [{ name = "ANSYS, Inc.", email = "pyansys.core@ansys.com" }]
maintainers = [{ name = "ANSYS, Inc.", email = "pyansys.core@ansys.com" }]
classifiers = [
    "Development Status :: 4 - Beta",
    "Intended Audience :: Manufacturing",
    "Topic :: Scientific/Engineering",
    "License :: OSI Approved :: MIT License",
    "Operating System :: OS Independent",
    "Programming Language :: Python :: 3.9",
    "Programming Language :: Python :: 3.10",
    "Programming Language :: Python :: 3.11",
    "Programming Language :: Python :: 3.12",
]

dependencies = [
    "ansys-api-additive==2.0.0",
    "ansys-platform-instancemanagement>=1.1.1",
    "dill>=0.3.7",
    "google-api-python-client>=1.7.11",
    "googleapis-common-protos>=1.52.0",
    "grpcio>=1.35.0",
    "grpcio-health-checking>=1.45.0",
    "importlib-metadata>=4.0",
    "numpy>=1.20.3",
    "pandas>=2.2.2",
    "platformdirs>=3.8.0",
    "protobuf>=3.20.2,<6",
    "six>=1.16.0",
    "tqdm>=4.45.0",
    "pydantic>=2.6.3",
    "ipython>=7.0.0",
]

[project.optional-dependencies]
tests = [
    "ansys-platform-instancemanagement==1.1.2",
    "dill==0.3.8",
    "google-api-python-client==2.140.0",
    "googleapis-common-protos==1.63.2",
    "grpcio==1.60.0",
    "grpcio-health-checking==1.48.2",
    "numpy==2.0.1",
    "pandas==2.2.2",
    "platformdirs==4.2.2",
    "protobuf==5.27.3",
    "six==1.16.0",
    "tqdm==4.66.5",
    "pydantic==2.8.2",
    "pytest==8.3.2",
    "pytest-cov==5.0.0",
]

doc = [
    "ansys-sphinx-theme[autoapi]==1.0.1",
    "enum-tools==0.12.0",
    "jupyter_sphinx==0.5.3",
<<<<<<< HEAD
    "matplotlib==3.9.0",
=======
    "matplotlib==3.9.2",
>>>>>>> b1cf8d57
    "numpydoc==1.7.0",
    "phantomjs==1.4.1",
    "pypandoc==1.13",
    "pyvista==0.44.1",
    "ipywidgets==8.1.3",
    "trame==3.6.3",
    "trame-vtk==2.8.10",
    "trame-plotly==3.0.2",
    "trame-vuetify==2.6.2",
    "imageio==2.35.0",
    "sphinx==7.4.7",
    "sphinx-autodoc-typehints==2.2.3",
    "sphinx-copybutton==0.5.2",
    "sphinx-design==0.6.1",
    "sphinx-gallery==0.17.0",
    "sphinx-jinja==2.0.2",
    "sphinx-notfound-page==1.0.2",
    "sphinx-toolbox==3.7.0",
    "sphinxemoji==0.3.1",
    "ipython>=7.0.0",
]

[project.urls]
Source = "https://github.com/ansys/pyadditive"
Issues = "https://github.com/ansys/pyadditive/issues"
Documentation = "https://additive.docs.pyansys.com"
Discussions = "https://github.com/ansys/pyadditive/discussions"
Releases = "https://github.com/ansys/pyadditive/releases"

[tool.flit.module]
name = "ansys.additive.core"

[tool.black]
line-length = 100

[tool.isort]
profile = "black"
force_sort_within_sections = true
line_length = 100
default_section = "THIRDPARTY"
src_paths = ["doc", "src", "tests"]

[tool.coverage.run]
source = ["ansys.additive.core"]

[tool.coverage.report]
show_missing = true

[tool.pytest.ini_options]
minversion = "7.1"
addopts = "-ra --cov=ansys.additive.core --cov-report html:.cov/html --cov-report xml:.cov/xml --cov-report term -vv --cov-fail-under 95"
testpaths = ["tests"]
filterwarnings = ["ignore:::.*protoc_gen_swagger*"]

[tool.interrogate]
ignore-semiprivate = true
ignore-private = true
ignore-setters = true
ignore-magic = true
verbose = 1<|MERGE_RESOLUTION|>--- conflicted
+++ resolved
@@ -66,11 +66,7 @@
     "ansys-sphinx-theme[autoapi]==1.0.1",
     "enum-tools==0.12.0",
     "jupyter_sphinx==0.5.3",
-<<<<<<< HEAD
-    "matplotlib==3.9.0",
-=======
     "matplotlib==3.9.2",
->>>>>>> b1cf8d57
     "numpydoc==1.7.0",
     "phantomjs==1.4.1",
     "pypandoc==1.13",
