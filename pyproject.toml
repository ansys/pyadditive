[build-system]
build-backend = "flit_core.buildapi"
requires = ["flit_core >=3.2,<4"]

[project]
# Check https://flit.readthedocs.io/en/latest/pyproject_toml.html for all available sections
authors = [{name = "ANSYS, Inc.", email = "pyansys.core@ansys.com"}]
classifiers = [
  "Development Status :: 4 - Beta",
  "Intended Audience :: Manufacturing",
  "Topic :: Scientific/Engineering",
  "License :: OSI Approved :: MIT License",
  "Operating System :: OS Independent",
  "Programming Language :: Python :: 3.10",
  "Programming Language :: Python :: 3.11",
  "Programming Language :: Python :: 3.12",
  "Programming Language :: Python :: 3.13",
]
description = "A Python client for the Ansys Additive service"
license = {file = "LICENSE"}
maintainers = [{name = "ANSYS, Inc.", email = "pyansys.core@ansys.com"}]
name = "ansys-additive-core"
readme = "README.rst"
requires-python = ">=3.10,<4"
<<<<<<< HEAD
version = "0.21.0b4"
=======
version = "0.21.dev8"
>>>>>>> 7c79adf6

dependencies = [
  "ansys-api-additive==5.1.3",
  "ansys-platform-instancemanagement>=1.1.1",
  "dill>=0.3.7",
  "google-api-python-client>=1.7.11",
  "googleapis-common-protos>=1.52.0",
  "grpcio>=1.35.0",
  "grpcio-health-checking>=1.45.0",
  "importlib-metadata>=4.0",
  "numpy>=1.20.3",
  "pandas>=2.2.2",
  "platformdirs>=3.8.0",
  "protobuf>=3.20.2",
  "six>=1.16.0",
  "tqdm>=4.45.0",
  "pydantic>=2.6.3",
  "ipython>=7.0.0",
]

[project.optional-dependencies]
tests = [
  "ansys-platform-instancemanagement==1.1.2",
  "dill==0.4.0",
  "google-api-python-client==2.185.0",
  "googleapis-common-protos==1.70.0",
  "grpcio==1.73.1",
  "grpcio-health-checking==1.73.1",
  "numpy==2.2.6",
  "pandas==2.3.3",
  "platformdirs==4.5.0",
  "protobuf==6.33.0",
  "six==1.17.0",
  "tqdm==4.67.1",
  "pydantic==2.12.3",
  "pytest==8.4.2",
  "pytest-cov==7.0.0",
]

doc = [
  "ansys-sphinx-theme[autoapi]==1.6.3",
  "enum-tools==0.13.0",
  "joblib==1.5.2",
  "jupyter_sphinx==0.5.3",
  "matplotlib==3.10.7",
  "numpydoc==1.8.0",
  "phantomjs==1.4.1",
  "pypandoc==1.15",
  "pyvista==0.46.3",
  "ipywidgets==8.1.7",
  "trame==3.12.0",
  "trame-vtk==2.10.0",
  "trame-plotly==3.1.0",
  "trame-vuetify==3.1.0",
  "imageio==2.37.0",
  "sphinx==8.2.3",
  "sphinx-autodoc-typehints==3.1.0",
  "sphinx-copybutton==0.5.2",
  "sphinx-design==0.6.1",
  "sphinx-gallery==0.19.0",
  "sphinx-jinja==2.0.2",
  "sphinx-notfound-page==1.1.0",
  "sphinx-toolbox==4.0.0",
  "sphinxemoji==0.3.1",
  "ipython>=7.0.0",
]

[project.urls]
Discussions = "https://github.com/ansys/pyadditive/discussions"
Documentation = "https://additive.docs.pyansys.com"
Issues = "https://github.com/ansys/pyadditive/issues"
Releases = "https://github.com/ansys/pyadditive/releases"
Source = "https://github.com/ansys/pyadditive"

[tool.flit.module]
name = "ansys.additive.core"

[tool.coverage.run]
source = ["ansys.additive.core"]

[tool.coverage.report]
show_missing = true

[tool.pytest.ini_options]
addopts = "-ra --cov=ansys.additive.core --cov-report html:.cov/html --cov-report xml:.cov/xml --cov-report term -vv --cov-fail-under 95"
filterwarnings = ["ignore:::.*protoc_gen_swagger*"]
minversion = "7.1"
testpaths = ["tests"]

[tool.interrogate]
ignore-magic = true
ignore-private = true
ignore-semiprivate = true
ignore-setters = true
verbose = 1

[tool.ruff]
exclude = ["doc", "examples", "tests"]
line-length = 100
target-version = "py310"

[tool.ruff.lint]
ignore = [
  # "D100",   # pydocstyle - missing docstring in public module
  # "D101",   # pydocstyle - missing docstring in public class
  # "D102",   # pydocstyle - missing docstring in public method
  # "D103",   # pydocstyle - missing docstring in public function
  "D104", # pydocstyle - missing docstring in public package
  "D105", # pydocstyle - missing docstring in magic method
  "D106", # pydocstyle - missing docstring in public nested class
  # "D107",   # pydocstyle - missing docstring in __init__
  "D202", # pydocstyle - no blank lines allowed after function docstring
  "D203", # pydocstyle - 1 blank line required before class docstring
  "D204", # pydocstyle - 1 blank line required after class docstring
  "D205", # pydocstyle - 1 blank line required between summary line and description
  "D212", # pydocstyle - multi-line docstring summary should start at the first line
  "D213", # pydocstyle - multi-line docstring summary should start at the second line
  "E501", # pycodestyle line too long, handled by formatting
  "ISC001", # Ruff formatter incompatible
  "S101", # flake8-bandit - use of assert
  "ERA001", # eradicate - commented out code
]
select = [
  # "A", # flake8-builtins
  # "ANN", # flake8-annotations
  # "ARG", # flake8-unused-arguments
  "ASYNC", # flake8-async
  "B", # flake8-bugbear
  # "BLE", # flake8-blind-except
  "C4", # flake8-comprehensions
  # "C90", # mccabe
  # "CPY", # flake8-copyright
  "D", # pydocstyle
  # "DJ", # flake8-django
  # "DTZ", # flake8-datetimez
  "E", # pycodestyle errors
  # "EM", # flake8-errmsg
  "ERA", # eradicate
  "EXE", # flake8-executable
  "F", # pyflakes
  # "FA", # flake8-future-annotations
  # "FBT", # flake8-boolean-trap
  # "FIX", # flake8-fixme
  "FLY", # flying
  # "FURB", # refurb
  # "G", # flake8-logging-format
  "I", # isort
  "ICN", # flake8-import-conventions
  "ISC", # flake8-implicit-str-concat
  "INP", # flake8-no-pep420
  "LOG", # flake8-logging
  # "N", # pep8-naming
  # "PD", # pandas-vet
  "PIE", # flake8-pie
  "PLC", # pylint - convention
  "PLE", # pylint - error
  # "PLR", # pylint - refactor
  "PLW", # pylint - warning
  # "PT", # flake8-pytest-style
  # "PTH", # flake8-use-pathlib
  "PYI", # flake8-pyi
  "Q", # flake8-quotes
  # "RET", # flake8-return
  "RSE", # flake8-raise
  # "RUF", # Ruff-specific rules
  "S", # flake8-bandit
  "SIM", # flake8-simplify
  # "SLF", # flake8-self
  "SLOT", # flake8-slot
  "T10", # flake8-debugger
  "T20", # flake8-print
  "TCH", # flake8-type-checking
  # "TD", # flake8-todos
  "TID", # flake8-tidy-imports
  # "TRIO", # flake8-trio
  # "TRY", # tryceratops
  # "UP", # pyupgrade
  "W", # pycodestyle - warning
  "YTT", # flake8-2020
]

[tool.ruff.lint.per-file-ignores]
"dev/scripts/*" = [
  "D", # all docstring rules
  "INP001", # implicit namespace package
]
"examples/*" = [
  "D", # all docstring rules
  "E402", # module level import not at top of file
  "T201", # print statement
]
"src/ansys/additive/core/logger.py" = [
  "PLW0642", # reassigned self
]
"tests/*" = ["D"]

[tool.ruff.format]
indent-style = "space"
quote-style = "double"<|MERGE_RESOLUTION|>--- conflicted
+++ resolved
@@ -22,11 +22,7 @@
 name = "ansys-additive-core"
 readme = "README.rst"
 requires-python = ">=3.10,<4"
-<<<<<<< HEAD
 version = "0.21.0b4"
-=======
-version = "0.21.dev8"
->>>>>>> 7c79adf6
 
 dependencies = [
   "ansys-api-additive==5.1.3",
