[build-system]
build-backend = "flit_core.buildapi"
requires = ["flit_core >=3.2,<4"]

[project]
# Check https://flit.readthedocs.io/en/latest/pyproject_toml.html for all available sections
authors = [{name = "ANSYS, Inc.", email = "pyansys.core@ansys.com"}]
classifiers = [
  "Development Status :: 4 - Beta",
  "Intended Audience :: Manufacturing",
  "Topic :: Scientific/Engineering",
  "License :: OSI Approved :: MIT License",
  "Operating System :: OS Independent",
  "Programming Language :: Python :: 3.10",
  "Programming Language :: Python :: 3.11",
  "Programming Language :: Python :: 3.12",
  "Programming Language :: Python :: 3.13",
]
description = "A Python client for the Ansys Additive service"
license = {file = "LICENSE"}
maintainers = [{name = "ANSYS, Inc.", email = "pyansys.core@ansys.com"}]
name = "ansys-additive-core"
readme = "README.rst"
requires-python = ">=3.10,<4"
<<<<<<< HEAD
version = "0.21.0b5"
=======
version = "0.21.dev9"
>>>>>>> ae9ba68a

dependencies = [
  "ansys-api-additive==5.1.6",
  "ansys-platform-instancemanagement>=1.1.1",
  "dill>=0.3.7",
  "google-api-python-client>=1.7.11",
  "googleapis-common-protos>=1.52.0",
  "grpcio>=1.35.0",
  "grpcio-health-checking>=1.45.0",
  "importlib-metadata>=4.0",
  "numpy>=1.20.3",
  "pandas>=2.2.2",
  "platformdirs>=3.8.0",
  "protobuf>=3.20.2",
  "six>=1.16.0",
  "tqdm>=4.45.0",
  "pydantic>=2.6.3",
  "ipython>=7.0.0",
]

[project.optional-dependencies]
tests = [
  "ansys-platform-instancemanagement==1.1.2",
  "dill==0.4.0",
  "google-api-python-client==2.187.0",
  "googleapis-common-protos==1.71.0",
  "grpcio==1.73.1",
  "grpcio-health-checking==1.73.1",
  "numpy==2.2.6",
  "pandas==2.3.3",
  "platformdirs==4.5.0",
  "protobuf==6.33.0",
  "six==1.17.0",
  "tqdm==4.67.1",
  "pydantic==2.12.4",
  "pytest==8.4.2",
  "pytest-cov==7.0.0",
]

doc = [
  "ansys-sphinx-theme[autoapi]==1.6.3",
  "enum-tools==0.13.0",
  "joblib==1.5.2",
  "jupyter_sphinx==0.5.3",
  "matplotlib==3.10.7",
  "numpydoc==1.8.0",
  "phantomjs==1.4.1",
  "pypandoc==1.15",
  "pyvista==0.46.4",
  "ipywidgets==8.1.8",
  "trame==3.12.0",
  "trame-vtk==2.10.0",
  "trame-plotly==3.1.0",
  "trame-vuetify==3.1.0",
  "imageio==2.37.2",
  "sphinx==8.2.3",
  "sphinx-autodoc-typehints==3.1.0",
  "sphinx-copybutton==0.5.2",
  "sphinx-design==0.6.1",
  "sphinx-gallery==0.19.0",
  "sphinx-jinja==2.0.2",
  "sphinx-notfound-page==1.1.0",
  "sphinx-toolbox==4.0.0",
  "sphinxemoji==0.3.1",
  "ipython>=7.0.0",
]

[project.urls]
Discussions = "https://github.com/ansys/pyadditive/discussions"
Documentation = "https://additive.docs.pyansys.com"
Issues = "https://github.com/ansys/pyadditive/issues"
Releases = "https://github.com/ansys/pyadditive/releases"
Source = "https://github.com/ansys/pyadditive"

[tool.flit.module]
name = "ansys.additive.core"

[tool.coverage.run]
source = ["ansys.additive.core"]

[tool.coverage.report]
show_missing = true

[tool.pytest.ini_options]
addopts = "-ra --cov=ansys.additive.core --cov-report html:.cov/html --cov-report xml:.cov/xml --cov-report term -vv --cov-fail-under 95"
filterwarnings = ["ignore:::.*protoc_gen_swagger*"]
minversion = "7.1"
testpaths = ["tests"]

[tool.interrogate]
ignore-magic = true
ignore-private = true
ignore-semiprivate = true
ignore-setters = true
verbose = 1

[tool.ruff]
exclude = ["doc", "examples", "tests"]
line-length = 100
target-version = "py310"

[tool.ruff.lint]
ignore = [
  # "D100",   # pydocstyle - missing docstring in public module
  # "D101",   # pydocstyle - missing docstring in public class
  # "D102",   # pydocstyle - missing docstring in public method
  # "D103",   # pydocstyle - missing docstring in public function
  "D104", # pydocstyle - missing docstring in public package
  "D105", # pydocstyle - missing docstring in magic method
  "D106", # pydocstyle - missing docstring in public nested class
  # "D107",   # pydocstyle - missing docstring in __init__
  "D202", # pydocstyle - no blank lines allowed after function docstring
  "D203", # pydocstyle - 1 blank line required before class docstring
  "D204", # pydocstyle - 1 blank line required after class docstring
  "D205", # pydocstyle - 1 blank line required between summary line and description
  "D212", # pydocstyle - multi-line docstring summary should start at the first line
  "D213", # pydocstyle - multi-line docstring summary should start at the second line
  "E501", # pycodestyle line too long, handled by formatting
  "ISC001", # Ruff formatter incompatible
  "S101", # flake8-bandit - use of assert
  "ERA001", # eradicate - commented out code
]
select = [
  # "A", # flake8-builtins
  # "ANN", # flake8-annotations
  # "ARG", # flake8-unused-arguments
  "ASYNC", # flake8-async
  "B", # flake8-bugbear
  # "BLE", # flake8-blind-except
  "C4", # flake8-comprehensions
  # "C90", # mccabe
  # "CPY", # flake8-copyright
  "D", # pydocstyle
  # "DJ", # flake8-django
  # "DTZ", # flake8-datetimez
  "E", # pycodestyle errors
  # "EM", # flake8-errmsg
  "ERA", # eradicate
  "EXE", # flake8-executable
  "F", # pyflakes
  # "FA", # flake8-future-annotations
  # "FBT", # flake8-boolean-trap
  # "FIX", # flake8-fixme
  "FLY", # flying
  # "FURB", # refurb
  # "G", # flake8-logging-format
  "I", # isort
  "ICN", # flake8-import-conventions
  "ISC", # flake8-implicit-str-concat
  "INP", # flake8-no-pep420
  "LOG", # flake8-logging
  # "N", # pep8-naming
  # "PD", # pandas-vet
  "PIE", # flake8-pie
  "PLC", # pylint - convention
  "PLE", # pylint - error
  # "PLR", # pylint - refactor
  "PLW", # pylint - warning
  # "PT", # flake8-pytest-style
  # "PTH", # flake8-use-pathlib
  "PYI", # flake8-pyi
  "Q", # flake8-quotes
  # "RET", # flake8-return
  "RSE", # flake8-raise
  # "RUF", # Ruff-specific rules
  "S", # flake8-bandit
  "SIM", # flake8-simplify
  # "SLF", # flake8-self
  "SLOT", # flake8-slot
  "T10", # flake8-debugger
  "T20", # flake8-print
  "TCH", # flake8-type-checking
  # "TD", # flake8-todos
  "TID", # flake8-tidy-imports
  # "TRIO", # flake8-trio
  # "TRY", # tryceratops
  # "UP", # pyupgrade
  "W", # pycodestyle - warning
  "YTT", # flake8-2020
]

[tool.ruff.lint.per-file-ignores]
"dev/scripts/*" = [
  "D", # all docstring rules
  "INP001", # implicit namespace package
]
"examples/*" = [
  "D", # all docstring rules
  "E402", # module level import not at top of file
  "T201", # print statement
]
"src/ansys/additive/core/logger.py" = [
  "PLW0642", # reassigned self
]
"tests/*" = ["D"]

[tool.ruff.format]
indent-style = "space"
quote-style = "double"<|MERGE_RESOLUTION|>--- conflicted
+++ resolved
@@ -22,11 +22,7 @@
 name = "ansys-additive-core"
 readme = "README.rst"
 requires-python = ">=3.10,<4"
-<<<<<<< HEAD
 version = "0.21.0b5"
-=======
-version = "0.21.dev9"
->>>>>>> ae9ba68a
 
 dependencies = [
   "ansys-api-additive==5.1.6",
