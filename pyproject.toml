[build-system]
build-backend = "flit_core.buildapi"
requires = ["flit_core >=3.2,<4"]

[project]
# Check https://flit.readthedocs.io/en/latest/pyproject_toml.html for all available sections
authors = [{name = "ANSYS, Inc.", email = "pyansys.core@ansys.com"}]
classifiers = [
  "Development Status :: 4 - Beta",
  "Intended Audience :: Manufacturing",
  "Topic :: Scientific/Engineering",
  "License :: OSI Approved :: MIT License",
  "Operating System :: OS Independent",
  "Programming Language :: Python :: 3.10",
  "Programming Language :: Python :: 3.11",
  "Programming Language :: Python :: 3.12",
  "Programming Language :: Python :: 3.13",
]
description = "A Python client for the Ansys Additive service"
license = {file = "LICENSE"}
maintainers = [{name = "ANSYS, Inc.", email = "pyansys.core@ansys.com"}]
name = "ansys-additive-core"
readme = "README.rst"
requires-python = ">=3.10,<4"
<<<<<<< HEAD
version = "0.21.0b1"
=======
version = "0.21.dev4"
>>>>>>> 7dfc808e

dependencies = [
  "ansys-api-additive==5.1.1",
  "ansys-platform-instancemanagement>=1.1.1",
  "dill>=0.3.7",
  "google-api-python-client>=1.7.11",
  "googleapis-common-protos>=1.52.0",
  "grpcio>=1.35.0",
  "grpcio-health-checking>=1.45.0",
  "importlib-metadata>=4.0",
  "numpy>=1.20.3",
  "pandas>=2.2.2",
  "platformdirs>=3.8.0",
  "protobuf>=3.20.2,<6",
  "six>=1.16.0",
  "tqdm>=4.45.0",
  "pydantic>=2.6.3",
  "ipython>=7.0.0",
]

[project.optional-dependencies]
tests = [
  "ansys-platform-instancemanagement==1.1.2",
  "dill==0.4.0",
  "google-api-python-client==2.164.0",
  "googleapis-common-protos==1.69.1",
  "grpcio==1.70.0",
  "grpcio-health-checking==1.70.0",
  "numpy==2.2.6",
  "pandas==2.3.1",
  "platformdirs==4.3.8",
  "protobuf==5.29.3",
  "six==1.17.0",
  "tqdm==4.67.1",
  "pydantic==2.11.7",
  "pytest==8.4.1",
  "pytest-cov==6.2.1",
]

doc = [
  "ansys-sphinx-theme[autoapi]==1.5.2",
  "enum-tools==0.13.0",
  "joblib==1.5.1",
  "jupyter_sphinx==0.5.3",
  "matplotlib==3.10.3",
  "numpydoc==1.8.0",
  "phantomjs==1.4.1",
  "pypandoc==1.15",
  "pyvista==0.45.2",
  "ipywidgets==8.1.7",
  "trame==3.10.2",
  "trame-vtk==2.9.0",
  "trame-plotly==3.1.0",
  "trame-vuetify==3.0.1",
  "imageio==2.37.0",
  "sphinx==8.2.3",
  "sphinx-autodoc-typehints==3.1.0",
  "sphinx-copybutton==0.5.2",
  "sphinx-design==0.6.1",
  "sphinx-gallery==0.19.0",
  "sphinx-jinja==2.0.2",
  "sphinx-notfound-page==1.1.0",
  "sphinx-toolbox==4.0.0",
  "sphinxemoji==0.3.1",
  "ipython>=7.0.0",
]

[project.urls]
Discussions = "https://github.com/ansys/pyadditive/discussions"
Documentation = "https://additive.docs.pyansys.com"
Issues = "https://github.com/ansys/pyadditive/issues"
Releases = "https://github.com/ansys/pyadditive/releases"
Source = "https://github.com/ansys/pyadditive"

[tool.flit.module]
name = "ansys.additive.core"

[tool.coverage.run]
source = ["ansys.additive.core"]

[tool.coverage.report]
show_missing = true

[tool.pytest.ini_options]
addopts = "-ra --cov=ansys.additive.core --cov-report html:.cov/html --cov-report xml:.cov/xml --cov-report term -vv --cov-fail-under 95"
filterwarnings = ["ignore:::.*protoc_gen_swagger*"]
minversion = "7.1"
testpaths = ["tests"]

[tool.interrogate]
ignore-magic = true
ignore-private = true
ignore-semiprivate = true
ignore-setters = true
verbose = 1

[tool.ruff]
exclude = ["doc", "examples", "tests"]
line-length = 100
target-version = "py310"

[tool.ruff.lint]
ignore = [
  # "D100",   # pydocstyle - missing docstring in public module
  # "D101",   # pydocstyle - missing docstring in public class
  # "D102",   # pydocstyle - missing docstring in public method
  # "D103",   # pydocstyle - missing docstring in public function
  "D104", # pydocstyle - missing docstring in public package
  "D105", # pydocstyle - missing docstring in magic method
  "D106", # pydocstyle - missing docstring in public nested class
  # "D107",   # pydocstyle - missing docstring in __init__
  "D202", # pydocstyle - no blank lines allowed after function docstring
  "D203", # pydocstyle - 1 blank line required before class docstring
  "D204", # pydocstyle - 1 blank line required after class docstring
  "D205", # pydocstyle - 1 blank line required between summary line and description
  "D212", # pydocstyle - multi-line docstring summary should start at the first line
  "D213", # pydocstyle - multi-line docstring summary should start at the second line
  "E501", # pycodestyle line too long, handled by formatting
  "ISC001", # Ruff formatter incompatible
  "S101", # flake8-bandit - use of assert
  "ERA001", # eradicate - commented out code
]
select = [
  # "A", # flake8-builtins
  # "ANN", # flake8-annotations
  # "ARG", # flake8-unused-arguments
  "ASYNC", # flake8-async
  "B", # flake8-bugbear
  # "BLE", # flake8-blind-except
  "C4", # flake8-comprehensions
  # "C90", # mccabe
  # "CPY", # flake8-copyright
  "D", # pydocstyle
  # "DJ", # flake8-django
  # "DTZ", # flake8-datetimez
  "E", # pycodestyle errors
  # "EM", # flake8-errmsg
  "ERA", # eradicate
  "EXE", # flake8-executable
  "F", # pyflakes
  # "FA", # flake8-future-annotations
  # "FBT", # flake8-boolean-trap
  # "FIX", # flake8-fixme
  "FLY", # flying
  # "FURB", # refurb
  # "G", # flake8-logging-format
  "I", # isort
  "ICN", # flake8-import-conventions
  "ISC", # flake8-implicit-str-concat
  "INP", # flake8-no-pep420
  "LOG", # flake8-logging
  # "N", # pep8-naming
  # "PD", # pandas-vet
  "PIE", # flake8-pie
  "PLC", # pylint - convention
  "PLE", # pylint - error
  # "PLR", # pylint - refactor
  "PLW", # pylint - warning
  # "PT", # flake8-pytest-style
  # "PTH", # flake8-use-pathlib
  "PYI", # flake8-pyi
  "Q", # flake8-quotes
  # "RET", # flake8-return
  "RSE", # flake8-raise
  # "RUF", # Ruff-specific rules
  "S", # flake8-bandit
  "SIM", # flake8-simplify
  # "SLF", # flake8-self
  "SLOT", # flake8-slot
  "T10", # flake8-debugger
  "T20", # flake8-print
  "TCH", # flake8-type-checking
  # "TD", # flake8-todos
  "TID", # flake8-tidy-imports
  # "TRIO", # flake8-trio
  # "TRY", # tryceratops
  # "UP", # pyupgrade
  "W", # pycodestyle - warning
  "YTT", # flake8-2020
]

[tool.ruff.lint.per-file-ignores]
"dev/scripts/*" = [
  "D", # all docstring rules
  "INP001", # implicit namespace package
]
"examples/*" = [
  "D", # all docstring rules
  "E402", # module level import not at top of file
  "T201", # print statement
]
"src/ansys/additive/core/logger.py" = [
  "PLW0642", # reassigned self
]
"tests/*" = ["D"]

[tool.ruff.format]
indent-style = "space"
quote-style = "double"<|MERGE_RESOLUTION|>--- conflicted
+++ resolved
@@ -22,11 +22,7 @@
 name = "ansys-additive-core"
 readme = "README.rst"
 requires-python = ">=3.10,<4"
-<<<<<<< HEAD
 version = "0.21.0b1"
-=======
-version = "0.21.dev4"
->>>>>>> 7dfc808e
 
 dependencies = [
   "ansys-api-additive==5.1.1",
