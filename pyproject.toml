--- conflicted
+++ resolved
@@ -5,18 +5,13 @@
 [project]
 # Check https://flit.readthedocs.io/en/latest/pyproject_toml.html for all available sections
 name = "ansys-additive"
-<<<<<<< HEAD
-version = "0.14.0.dev5"
-description = "A python client for the Ansys additive service"
-=======
-version = "0.14.dev4"
+version = "0.14.dev6"
 description = "A python client for the Ansys Additive service"
->>>>>>> 36fe5014
 readme = "README.rst"
 requires-python = ">=3.8,<4"
 license = { file = "LICENSE" }
-authors = [{name = "ANSYS, Inc.", email = "pyansys.core@ansys.com"}]
-maintainers = [{name = "ANSYS, Inc.", email = "pyansys.core@ansys.com"}]
+authors = [{ name = "ANSYS, Inc.", email = "pyansys.core@ansys.com" }]
+maintainers = [{ name = "ANSYS, Inc.", email = "pyansys.core@ansys.com" }]
 classifiers = [
     "Development Status :: 4 - Beta",
     "Intended Audience :: Manufacturing",
@@ -68,7 +63,7 @@
     # Test specific dependencies
     "pytest==7.4.0",
     "pytest-cov==4.0.0",
-    "callee==0.3.1"
+    "callee==0.3.1",
 ]
 
 doc = [
